--- conflicted
+++ resolved
@@ -113,13 +113,8 @@
     """ Create the optimizer and learning rate scheduler """
     optimizer = optim.Adam(model.parameters(), lr=args.lr, weight_decay=args.wdecay, eps=1e-8)
 
-<<<<<<< HEAD
     scheduler = optim.lr_scheduler.StepLR(optimizer, step_size=419700, gamma=0.5)
-
-=======
-    # scheduler = optim.lr_scheduler.StepLR(optimizer, step_size=150000, gamma=0.5)
-    scheduler = optim.lr_scheduler.ExponentialLR(optimizer, gamma=0.5)
->>>>>>> 1d6a6db8
+    # scheduler = optim.lr_scheduler.ExponentialLR(optimizer, gamma=0.5)
 
     return optimizer, scheduler
 
@@ -225,9 +220,9 @@
             torch.nn.utils.clip_grad_norm_(model.parameters(), 1.0)
 
             scaler.step(optimizer)
-            if total_steps + 1 % args.decay_step == 0:
-                scheduler.step()
-            # scheduler.step()
+            # if total_steps + 1 % args.decay_step == 0:
+            #     scheduler.step()
+            scheduler.step()
             scaler.update()
 
             logger.push(metrics)
